--- conflicted
+++ resolved
@@ -296,14 +296,8 @@
     let e: Subscriber | undefined = batchedSub
     batchedSub = undefined
     while (e) {
-<<<<<<< HEAD
-      // 遍历节点，逐个执行trigger
-      const next: ReactiveEffect | undefined = e.nextEffect
-      e.nextEffect = undefined
-=======
       const next: Subscriber | undefined = e.next
       e.next = undefined
->>>>>>> 6eb29d34
       e.flags &= ~EffectFlags.NOTIFIED
       if (e.flags & EffectFlags.ACTIVE) {
         try {
@@ -341,12 +335,7 @@
   while (link) {
     const prev = link.prevDep
     if (link.version === -1) {
-<<<<<<< HEAD
-      // 将未执行的从订阅队列和依赖队列移除
-      if (link === tail) tail = link.prevDep
-=======
       if (link === tail) tail = prev
->>>>>>> 6eb29d34
       // unused - remove it from the dep's subscribing effect list
       removeSub(link)
       // also remove it from this effect's dep list
@@ -391,15 +380,7 @@
  * Returning false indicates the refresh failed
  * @internal
  */
-<<<<<<< HEAD
-export function refreshComputed(computed: ComputedRefImpl): false | undefined {
-  // 运行中或者没有更新则终止执行
-  if (computed.flags & EffectFlags.RUNNING) {
-    return false
-  }
-=======
 export function refreshComputed(computed: ComputedRefImpl): undefined {
->>>>>>> 6eb29d34
   if (
     computed.flags & EffectFlags.TRACKING &&
     !(computed.flags & EffectFlags.DIRTY)
@@ -423,18 +404,12 @@
   // and therefore tracks no deps, thus we cannot rely on the dirty check.
   // Instead, computed always re-evaluate and relies on the globalVersion
   // fast path above for caching.
-<<<<<<< HEAD
-  // SSR没有渲染effect，所以computed没有订阅者因此无法收集依赖，所以不能依赖于脏数据检查
-  // 作为替代，computed总是依赖于上面的globalVersion进行缓存
-  if (dep.version > 0 && !computed.isSSR && !isDirty(computed)) {
-=======
   if (
     dep.version > 0 &&
     !computed.isSSR &&
     computed.deps &&
     !isDirty(computed)
   ) {
->>>>>>> 6eb29d34
     computed.flags &= ~EffectFlags.RUNNING
     return
   }
@@ -466,12 +441,7 @@
   }
 }
 
-<<<<<<< HEAD
-function removeSub(link: Link) {
-  // 链表删除当前节点
-=======
 function removeSub(link: Link, soft = false) {
->>>>>>> 6eb29d34
   const { dep, prevSub, nextSub } = link
   if (prevSub) {
     prevSub.nextSub = nextSub
@@ -490,16 +460,6 @@
     // was previous tail, point new tail to prev
     dep.subs = prevSub
 
-<<<<<<< HEAD
-  if (!dep.subs && dep.computed) {
-    // last subscriber removed
-    // if computed, unsubscribe it from all its deps so this computed and its
-    // value can be GCed
-    // 如果是computed，则设置为非追踪状态，并将该computed的依赖同样做移除订阅
-    dep.computed.flags &= ~EffectFlags.TRACKING
-    for (let l = dep.computed.deps; l; l = l.nextDep) {
-      removeSub(l)
-=======
     if (!prevSub && dep.computed) {
       // if computed, unsubscribe it from all its deps so this computed and its
       // value can be GCed
@@ -509,7 +469,6 @@
         // referencing the deps and the dep should not decrease its sub count
         removeSub(l, true)
       }
->>>>>>> 6eb29d34
     }
   }
 
