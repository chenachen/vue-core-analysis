import { extend, hasChanged } from '@vue/shared'
import type { ComputedRefImpl } from './computed'
import type { TrackOpTypes, TriggerOpTypes } from './constants'
import { type Link, globalVersion } from './dep'
import { activeEffectScope } from './effectScope'
import { warn } from './warning'

export type EffectScheduler = (...args: any[]) => any

export type DebuggerEvent = {
  effect: Subscriber
} & DebuggerEventExtraInfo

export type DebuggerEventExtraInfo = {
  target: object
  type: TrackOpTypes | TriggerOpTypes
  key: any
  newValue?: any
  oldValue?: any
  oldTarget?: Map<any, any> | Set<any>
}

export interface DebuggerOptions {
  onTrack?: (event: DebuggerEvent) => void
  onTrigger?: (event: DebuggerEvent) => void
}

export interface ReactiveEffectOptions extends DebuggerOptions {
  scheduler?: EffectScheduler
  allowRecurse?: boolean
  onStop?: () => void
}

export interface ReactiveEffectRunner<T = any> {
  (): T
  effect: ReactiveEffect
}

export let activeSub: Subscriber | undefined

export enum EffectFlags {
  /**
   * ReactiveEffect only
   */
<<<<<<< HEAD
  ACTIVE = 1 << 0, // 活跃状态
  RUNNING = 1 << 1, // 运行中
  TRACKING = 1 << 2, // 正在收集依赖
  NOTIFIED = 1 << 3, // 是否已通知需要重新执行
  DIRTY = 1 << 4, // 脏状态，需要从新执行
  ALLOW_RECURSE = 1 << 5, // 是否允许递归调用
  PAUSED = 1 << 6, // 是否暂停中
=======
  ACTIVE = 1 << 0,
  RUNNING = 1 << 1,
  TRACKING = 1 << 2,
  NOTIFIED = 1 << 3,
  DIRTY = 1 << 4,
  ALLOW_RECURSE = 1 << 5,
  PAUSED = 1 << 6,
  EVALUATED = 1 << 7,
>>>>>>> 5f8314cb
}

/**
 * Subscriber is a type that tracks (or subscribes to) a list of deps.
 */
export interface Subscriber extends DebuggerOptions {
  /**
   * Head of the doubly linked list representing the deps
   * @internal
   */
  deps?: Link
  /**
   * Tail of the same list
   * @internal
   */
  depsTail?: Link
  /**
   * @internal
   */
  flags: EffectFlags
  /**
   * @internal
   */
  next?: Subscriber
  /**
   * returning `true` indicates it's a computed that needs to call notify
   * on its dep too
   * @internal
   */
  notify(): true | void
}

const pausedQueueEffects = new WeakSet<ReactiveEffect>()

export class ReactiveEffect<T = any>
  implements Subscriber, ReactiveEffectOptions
{
  /**
   * @internal
   */
  deps?: Link = undefined
  /**
   * @internal
   */
  depsTail?: Link = undefined
  /**
   * @internal
   */
  flags: EffectFlags = EffectFlags.ACTIVE | EffectFlags.TRACKING
  /**
   * @internal
   */
  next?: Subscriber = undefined
  /**
   * @internal
   */
  cleanup?: () => void = undefined

  scheduler?: EffectScheduler = undefined
  onStop?: () => void
  onTrack?: (event: DebuggerEvent) => void
  onTrigger?: (event: DebuggerEvent) => void

  constructor(public fn: () => T) {
    // 判断是否有活跃的作用域，有的话放到作用域中
    if (activeEffectScope && activeEffectScope.active) {
      activeEffectScope.effects.push(this)
    }
  }

  // 暂停
  pause(): void {
    this.flags |= EffectFlags.PAUSED
  }

  resume(): void {
    if (this.flags & EffectFlags.PAUSED) {
      this.flags &= ~EffectFlags.PAUSED
      // 如果暂停期间有被触发过，则恢复后重新执行
      if (pausedQueueEffects.has(this)) {
        pausedQueueEffects.delete(this)
        this.trigger()
      }
    }
  }

  /**
   * @internal
   */
  notify(): void {
    // 如果运行中且不允许递归，则跳过
    if (
      this.flags & EffectFlags.RUNNING &&
      !(this.flags & EffectFlags.ALLOW_RECURSE)
    ) {
      return
    }
    // 还没执行过通知
    if (!(this.flags & EffectFlags.NOTIFIED)) {
      batch(this)
    }
  }

  run(): T {
    // TODO cleanupEffect

    // 如果当前实例不是活跃状态，直接执行fn并返回执行结果
    if (!(this.flags & EffectFlags.ACTIVE)) {
      // stopped during cleanup
      return this.fn()
    }

    // 设为执行状态
    this.flags |= EffectFlags.RUNNING
    // 清除旧的副作用
    cleanupEffect(this)
    // 初始化依赖
    prepareDeps(this)
    // 将当前的活跃订阅设为本实例
    const prevEffect = activeSub
    const prevShouldTrack = shouldTrack
    activeSub = this
    shouldTrack = true

    try {
      // 运行函数
      return this.fn()
    } finally {
      if (__DEV__ && activeSub !== this) {
        warn(
          'Active effect was not restored correctly - ' +
            'this is likely a Vue internal bug.',
        )
      }
      // 清除已执行的
      cleanupDeps(this)
      // 状态回滚
      activeSub = prevEffect
      shouldTrack = prevShouldTrack
      this.flags &= ~EffectFlags.RUNNING
    }
  }

  stop(): void {
    if (this.flags & EffectFlags.ACTIVE) {
      // 移除依赖
      for (let link = this.deps; link; link = link.nextDep) {
        removeSub(link)
      }

      this.deps = this.depsTail = undefined
      cleanupEffect(this)
      this.onStop && this.onStop()
      this.flags &= ~EffectFlags.ACTIVE
    }
  }

  trigger(): void {
    // 如果是暂停状态，把实例缓存到pausedQueueEffects
    if (this.flags & EffectFlags.PAUSED) {
      pausedQueueEffects.add(this)
    } else if (this.scheduler) {
      // 存在调度器则调用调度器
      this.scheduler()
    } else {
      this.runIfDirty()
    }
  }

  /**
   * @internal
   */
  runIfDirty(): void {
    if (isDirty(this)) {
      this.run()
    }
  }

  get dirty(): boolean {
    return isDirty(this)
  }
}

/**
 * For debugging
 */
// function printDeps(sub: Subscriber) {
//   let d = sub.deps
//   let ds = []
//   while (d) {
//     ds.push(d)
//     d = d.nextDep
//   }
//   return ds.map(d => ({
//     id: d.id,
//     prev: d.prevDep?.id,
//     next: d.nextDep?.id,
//   }))
// }

let batchDepth = 0
let batchedSub: Subscriber | undefined
let batchedComputed: Subscriber | undefined

export function batch(sub: Subscriber, isComputed = false): void {
  sub.flags |= EffectFlags.NOTIFIED
  if (isComputed) {
    sub.next = batchedComputed
    batchedComputed = sub
    return
  }
  sub.next = batchedSub
  batchedSub = sub
}

/**
 * @internal
 */
export function startBatch(): void {
  batchDepth++
}

/**
 * Run batched effects when all batches have ended
 * @internal
 */
export function endBatch(): void {
  if (--batchDepth > 0) {
    return
  }

  if (batchedComputed) {
    let e: Subscriber | undefined = batchedComputed
    batchedComputed = undefined
    while (e) {
      const next: Subscriber | undefined = e.next
      e.next = undefined
      e.flags &= ~EffectFlags.NOTIFIED
      e = next
    }
  }

  let error: unknown
  while (batchedSub) {
    let e: Subscriber | undefined = batchedSub
    batchedSub = undefined
    while (e) {
      const next: Subscriber | undefined = e.next
      e.next = undefined
      e.flags &= ~EffectFlags.NOTIFIED
      if (e.flags & EffectFlags.ACTIVE) {
        try {
          // ACTIVE flag is effect-only
          ;(e as ReactiveEffect).trigger()
        } catch (err) {
          if (!error) error = err
        }
      }
      e = next
    }
  }

  if (error) throw error
}

function prepareDeps(sub: Subscriber) {
  // Prepare deps for tracking, starting from the head
  for (let link = sub.deps; link; link = link.nextDep) {
    // set all previous deps' (if any) version to -1 so that we can track
    // which ones are unused after the run
    // 设置为-1，以便追踪运行后哪些订阅没有使用
    link.version = -1
    // store previous active sub if link was being used in another context
    link.prevActiveLink = link.dep.activeLink
    link.dep.activeLink = link
  }
}

function cleanupDeps(sub: Subscriber) {
  // Cleanup unsued deps
  let head
  let tail = sub.depsTail
  let link = tail
  while (link) {
    const prev = link.prevDep
    if (link.version === -1) {
      if (link === tail) tail = prev
      // unused - remove it from the dep's subscribing effect list
      removeSub(link)
      // also remove it from this effect's dep list
      removeDep(link)
    } else {
      // The new head is the last node seen which wasn't removed
      // from the doubly-linked list
      head = link
    }

    // restore previous active link if any
    link.dep.activeLink = link.prevActiveLink
    link.prevActiveLink = undefined
    link = prev
  }
  // set the new head & tail
  sub.deps = head
  sub.depsTail = tail
}

function isDirty(sub: Subscriber): boolean {
  for (let link = sub.deps; link; link = link.nextDep) {
    if (
      // 根据version去判断是否脏数据，需要更新
      link.dep.version !== link.version ||
      (link.dep.computed &&
        (refreshComputed(link.dep.computed) ||
          link.dep.version !== link.version))
    ) {
      return true
    }
  }
  // @ts-expect-error only for backwards compatibility where libs manually set
  // this flag - e.g. Pinia's testing module
  if (sub._dirty) {
    return true
  }
  return false
}

/**
 * Returning false indicates the refresh failed
 * @internal
 */
export function refreshComputed(computed: ComputedRefImpl): undefined {
  if (
    computed.flags & EffectFlags.TRACKING &&
    !(computed.flags & EffectFlags.DIRTY)
  ) {
    return
  }
  // 设置为脏数据
  computed.flags &= ~EffectFlags.DIRTY

  // Global version fast path when no reactive changes has happened since
  // last refresh.
  // 上次更新后没有再变化
  if (computed.globalVersion === globalVersion) {
    return
  }
  computed.globalVersion = globalVersion

  // In SSR there will be no render effect, so the computed has no subscriber
  // and therefore tracks no deps, thus we cannot rely on the dirty check.
  // Instead, computed always re-evaluate and relies on the globalVersion
  // fast path above for caching.
  // #12337 if computed has no deps (does not rely on any reactive data) and evaluated,
  // there is no need to re-evaluate.
  if (
    !computed.isSSR &&
    computed.flags & EffectFlags.EVALUATED &&
    ((!computed.deps && !(computed as any)._dirty) || !isDirty(computed))
  ) {
    return
  }
  computed.flags |= EffectFlags.RUNNING

<<<<<<< HEAD
  // 将当前活跃的订阅设置为本computed
=======
  const dep = computed.dep
>>>>>>> 5f8314cb
  const prevSub = activeSub
  const prevShouldTrack = shouldTrack
  activeSub = computed
  shouldTrack = true

  try {
    // 将computed的一些状态重置
    prepareDeps(computed)
    const value = computed.fn(computed._value)
    // 判断计算值是否变化
    if (dep.version === 0 || hasChanged(value, computed._value)) {
      computed.flags |= EffectFlags.EVALUATED
      computed._value = value
      dep.version++
    }
  } catch (err) {
    dep.version++
    throw err
  } finally {
    // 回退状态
    activeSub = prevSub
    shouldTrack = prevShouldTrack
    cleanupDeps(computed)
    computed.flags &= ~EffectFlags.RUNNING
  }
}

function removeSub(link: Link, soft = false) {
  const { dep, prevSub, nextSub } = link
  if (prevSub) {
    prevSub.nextSub = nextSub
    link.prevSub = undefined
  }
  if (nextSub) {
    nextSub.prevSub = prevSub
    link.nextSub = undefined
  }
  if (__DEV__ && dep.subsHead === link) {
    // was previous head, point new head to next
    dep.subsHead = nextSub
  }

  if (dep.subs === link) {
    // was previous tail, point new tail to prev
    dep.subs = prevSub

    if (!prevSub && dep.computed) {
      // if computed, unsubscribe it from all its deps so this computed and its
      // value can be GCed
      dep.computed.flags &= ~EffectFlags.TRACKING
      for (let l = dep.computed.deps; l; l = l.nextDep) {
        // here we are only "soft" unsubscribing because the computed still keeps
        // referencing the deps and the dep should not decrease its sub count
        removeSub(l, true)
      }
    }
  }

  if (!soft && !--dep.sc && dep.map) {
    // #11979
    // property dep no longer has effect subscribers, delete it
    // this mostly is for the case where an object is kept in memory but only a
    // subset of its properties is tracked at one time
    dep.map.delete(dep.key)
  }
}

function removeDep(link: Link) {
  const { prevDep, nextDep } = link
  if (prevDep) {
    prevDep.nextDep = nextDep
    link.prevDep = undefined
  }
  if (nextDep) {
    nextDep.prevDep = prevDep
    link.nextDep = undefined
  }
}

export interface ReactiveEffectRunner<T = any> {
  (): T
  effect: ReactiveEffect
}

export function effect<T = any>(
  fn: () => T,
  options?: ReactiveEffectOptions,
): ReactiveEffectRunner<T> {
  // 判断fn是否存在effect并且是ReactiveEffect的实例
  // TODO:为何要判断这个
  // 猜测是为了避免嵌套问题
  if ((fn as ReactiveEffectRunner).effect instanceof ReactiveEffect) {
    fn = (fn as ReactiveEffectRunner).effect.fn
  }

  // 实例化ReactiveEffect函数
  const e = new ReactiveEffect(fn)
  // 如果存在options，合并到实例
  if (options) {
    extend(e, options)
  }
  try {
    // 运行实例
    e.run()
  } catch (err) {
    e.stop()
    throw err
  }
  const runner = e.run.bind(e) as ReactiveEffectRunner
  // 将实例挂在到执行器函数的effect属性上
  runner.effect = e
  return runner
}

/**
 * Stops the effect associated with the given runner.
 *
 * @param runner - Association with the effect to stop tracking.
 */
export function stop(runner: ReactiveEffectRunner): void {
  runner.effect.stop()
}

/**
 * @internal
 */
export let shouldTrack = true
const trackStack: boolean[] = []

/**
 * Temporarily pauses tracking.
 */
export function pauseTracking(): void {
  trackStack.push(shouldTrack)
  shouldTrack = false
}

/**
 * Re-enables effect tracking (if it was paused).
 */
export function enableTracking(): void {
  trackStack.push(shouldTrack)
  shouldTrack = true
}

/**
 * Resets the previous global effect tracking state.
 */
export function resetTracking(): void {
  const last = trackStack.pop()
  shouldTrack = last === undefined ? true : last
}

/**
 * Registers a cleanup function for the current active 影响fect.
 * The cleanup function is called right before the next effect run, or when the
 * effect is stopped.
 * 为当前活跃的effect注册一个清理函数，清理函数在下一个effect函数执行前或者effect停止时运行
 *
 * Throws a warning if there is no current active effect. The warning can be
 * suppressed by passing `true` to the second argument.
 *
 * @param fn - the cleanup function to be registered
 * @param failSilently - if `true`, will not throw warning when called without
 * an active effect.
 */
export function onEffectCleanup(fn: () => void, failSilently = false): void {
  if (activeSub instanceof ReactiveEffect) {
    activeSub.cleanup = fn
  } else if (__DEV__ && !failSilently) {
    warn(
      `onEffectCleanup() was called when there was no active effect` +
        ` to associate with.`,
    )
  }
}

function cleanupEffect(e: ReactiveEffect) {
  // 获取清除函数，并且将实例的cleanup属性置为undefined
  const { cleanup } = e
  e.cleanup = undefined
  // 如果存在清理函数
  if (cleanup) {
    // run cleanup without active effect
    // 避免当前的副作用被清除
    const prevSub = activeSub
    activeSub = undefined
    try {
      cleanup()
    } finally {
      activeSub = prevSub
    }
  }
}<|MERGE_RESOLUTION|>--- conflicted
+++ resolved
@@ -42,7 +42,6 @@
   /**
    * ReactiveEffect only
    */
-<<<<<<< HEAD
   ACTIVE = 1 << 0, // 活跃状态
   RUNNING = 1 << 1, // 运行中
   TRACKING = 1 << 2, // 正在收集依赖
@@ -50,16 +49,7 @@
   DIRTY = 1 << 4, // 脏状态，需要从新执行
   ALLOW_RECURSE = 1 << 5, // 是否允许递归调用
   PAUSED = 1 << 6, // 是否暂停中
-=======
-  ACTIVE = 1 << 0,
-  RUNNING = 1 << 1,
-  TRACKING = 1 << 2,
-  NOTIFIED = 1 << 3,
-  DIRTY = 1 << 4,
-  ALLOW_RECURSE = 1 << 5,
-  PAUSED = 1 << 6,
   EVALUATED = 1 << 7,
->>>>>>> 5f8314cb
 }
 
 /**
@@ -424,11 +414,8 @@
   }
   computed.flags |= EffectFlags.RUNNING
 
-<<<<<<< HEAD
+  const dep = computed.dep
   // 将当前活跃的订阅设置为本computed
-=======
-  const dep = computed.dep
->>>>>>> 5f8314cb
   const prevSub = activeSub
   const prevShouldTrack = shouldTrack
   activeSub = computed
