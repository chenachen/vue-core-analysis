import {
  type Target,
  isReadonly,
  isShallow,
  toRaw,
  toReactive,
  toReadonly,
} from './reactive'
import { ITERATE_KEY, MAP_KEY_ITERATE_KEY, track, trigger } from './dep'
import { ReactiveFlags, TrackOpTypes, TriggerOpTypes } from './constants'
import {
  capitalize,
  extend,
  hasChanged,
  hasOwn,
  isMap,
  toRawType,
} from '@vue/shared'
import { warn } from './warning'

type CollectionTypes = IterableCollections | WeakCollections

type IterableCollections = (Map<any, any> | Set<any>) & Target
type WeakCollections = (WeakMap<any, any> | WeakSet<any>) & Target
type MapTypes = (Map<any, any> | WeakMap<any, any>) & Target
type SetTypes = (Set<any> | WeakSet<any>) & Target

const toShallow = <T extends unknown>(value: T): T => value

const getProto = <T extends CollectionTypes>(v: T): any =>
  Reflect.getPrototypeOf(v)

<<<<<<< HEAD
function get(
  target: MapTypes,
  key: unknown,
  isReadonly = false,
  isShallow = false,
) {
  // #1772: readonly(reactive(Map)) should return readonly + reactive version
  // of the value
  target = target[ReactiveFlags.RAW]
  // 获取源对象
  const rawTarget = toRaw(target)
  // weakmap key是对象
  const rawKey = toRaw(key)
  if (!isReadonly) {
    // 依赖收集
    if (hasChanged(key, rawKey)) {
      track(rawTarget, TrackOpTypes.GET, key)
    }
    track(rawTarget, TrackOpTypes.GET, rawKey)
  }
  // 获取原型链上的has方法
  const { has } = getProto(rawTarget)
  const wrap = isShallow ? toShallow : isReadonly ? toReadonly : toReactive
  // 如果源对象存在这个key值，将之转为对应的响应式对象
  if (has.call(rawTarget, key)) {
    return wrap(target.get(key))
  } else if (has.call(rawTarget, rawKey)) {
    // 源对象存在这个源key值,则通过源key值获取到源值,然后进行响应式处理
    return wrap(target.get(rawKey))
  } else if (target !== rawTarget) {
    // 如果target是代理对象,则手动调用一次get(key)确保追踪被响应
    // #3602 readonly(reactive(Map))
    // ensure that the nested reactive `Map` can do tracking for itself
    target.get(key)
  }
}

function has(this: CollectionTypes, key: unknown, isReadonly = false): boolean {
  const target = this[ReactiveFlags.RAW]
  const rawTarget = toRaw(target)
  const rawKey = toRaw(key)
  if (!isReadonly) {
    if (hasChanged(key, rawKey)) {
      track(rawTarget, TrackOpTypes.HAS, key)
    }
    track(rawTarget, TrackOpTypes.HAS, rawKey)
  }
  // 如果key是原值,直接返回has，否则两个key都尝试一下
  return key === rawKey
    ? target.has(key)
    : target.has(key) || target.has(rawKey)
}

function size(target: IterableCollections, isReadonly = false) {
  target = target[ReactiveFlags.RAW]
  !isReadonly && track(toRaw(target), TrackOpTypes.ITERATE, ITERATE_KEY)
  return Reflect.get(target, 'size', target)
}

function add(this: SetTypes, value: unknown, _isShallow = false) {
  if (!_isShallow && !isShallow(value) && !isReadonly(value)) {
    value = toRaw(value)
  }
  const target = toRaw(this)
  const proto = getProto(target)
  const hadKey = proto.has.call(target, value)
  if (!hadKey) {
    target.add(value)
    // 新的值加进来则触发trigger，相当于普通对象的set
    trigger(target, TriggerOpTypes.ADD, value, value)
  }
  return this
}

function set(this: MapTypes, key: unknown, value: unknown, _isShallow = false) {
  if (!_isShallow && !isShallow(value) && !isReadonly(value)) {
    value = toRaw(value)
  }
  const target = toRaw(this)
  const { has, get } = getProto(target)

  // 判断key值是否存在，存在则是更新，否则是新增key
  let hadKey = has.call(target, key)
  if (!hadKey) {
    key = toRaw(key)
    hadKey = has.call(target, key)
  } else if (__DEV__) {
    checkIdentityKeys(target, has, key)
  }

  // 获取旧值后设置新值
  const oldValue = get.call(target, key)
  target.set(key, value)
  // 触发副作用
  if (!hadKey) {
    trigger(target, TriggerOpTypes.ADD, key, value)
  } else if (hasChanged(value, oldValue)) {
    trigger(target, TriggerOpTypes.SET, key, value, oldValue)
  }
  return this
}

function deleteEntry(this: CollectionTypes, key: unknown) {
  // 和设值👆的处理相近
  const target = toRaw(this)
  const { has, get } = getProto(target)
  let hadKey = has.call(target, key)
  if (!hadKey) {
    key = toRaw(key)
    hadKey = has.call(target, key)
  } else if (__DEV__) {
    checkIdentityKeys(target, has, key)
  }

  const oldValue = get ? get.call(target, key) : undefined
  // forward the operation before queueing reactions
  const result = target.delete(key)
  if (hadKey) {
    trigger(target, TriggerOpTypes.DELETE, key, undefined, oldValue)
  }
  return result
}

function clear(this: IterableCollections) {
  const target = toRaw(this)
  const hadItems = target.size !== 0
  const oldTarget = __DEV__
    ? isMap(target)
      ? new Map(target)
      : new Set(target)
    : undefined
  // forward the operation before queueing reactions
  const result = target.clear()
  if (hadItems) {
    trigger(target, TriggerOpTypes.CLEAR, undefined, undefined, oldTarget)
  }
  return result
}

function createForEach(isReadonly: boolean, isShallow: boolean) {
  return function forEach(
    this: IterableCollections,
    callback: Function,
    thisArg?: unknown,
  ) {
    // 获取源对象
    const observed = this
    const target = observed[ReactiveFlags.RAW]
    const rawTarget = toRaw(target)

    const wrap = isShallow ? toShallow : isReadonly ? toReadonly : toReactive
    !isReadonly && track(rawTarget, TrackOpTypes.ITERATE, ITERATE_KEY)
    // 遍历时根据情况决定是否深度监听对象或者只读
    return target.forEach((value: unknown, key: unknown) => {
      // important: make sure the callback is
      // 1. invoked with the reactive map as `this` and 3rd arg
      // 2. the value received should be a corresponding reactive/readonly.
      return callback.call(thisArg, wrap(value), wrap(key), observed)
    })
  }
}

=======
>>>>>>> 6eb29d34
function createIterableMethod(
  method: string | symbol,
  isReadonly: boolean,
  isShallow: boolean,
) {
  return function (
    this: IterableCollections,
    ...args: unknown[]
  ): Iterable<unknown> & Iterator<unknown> {
    // 获取源对象
    const target = this[ReactiveFlags.RAW]
    const rawTarget = toRaw(target)
    // 判断target是否Map
    const targetIsMap = isMap(rawTarget)
    const isPair =
      method === 'entries' || (method === Symbol.iterator && targetIsMap)
    const isKeyOnly = method === 'keys' && targetIsMap
    const innerIterator = target[method](...args)
    const wrap = isShallow ? toShallow : isReadonly ? toReadonly : toReactive
    // 依赖收集
    !isReadonly &&
      track(
        rawTarget,
        TrackOpTypes.ITERATE,
        isKeyOnly ? MAP_KEY_ITERATE_KEY : ITERATE_KEY,
      )
    // return a wrapped iterator which returns observed versions of the
    // values emitted from the real iterator
    return {
      // iterator protocol
      next() {
        const { value, done } = innerIterator.next()
        return done
          ? { value, done }
          : {
              // 对值进行包装
              value: isPair ? [wrap(value[0]), wrap(value[1])] : wrap(value),
              done,
            }
      },
      // iterable protocol
      [Symbol.iterator]() {
        return this
      },
    }
  }
}

function createReadonlyMethod(type: TriggerOpTypes): Function {
  return function (this: CollectionTypes, ...args: unknown[]) {
    if (__DEV__) {
      const key = args[0] ? `on key "${args[0]}" ` : ``
      warn(
        `${capitalize(type)} operation ${key}failed: target is readonly.`,
        toRaw(this),
      )
    }
    return type === TriggerOpTypes.DELETE
      ? false
      : type === TriggerOpTypes.CLEAR
        ? undefined
        : this
  }
}

type Instrumentations = Record<string | symbol, Function | number>

function createInstrumentations(
  readonly: boolean,
  shallow: boolean,
): Instrumentations {
  const instrumentations: Instrumentations = {
    get(this: MapTypes, key: unknown) {
      // #1772: readonly(reactive(Map)) should return readonly + reactive version
      // of the value
      const target = this[ReactiveFlags.RAW]
      const rawTarget = toRaw(target)
      const rawKey = toRaw(key)
      if (!readonly) {
        if (hasChanged(key, rawKey)) {
          track(rawTarget, TrackOpTypes.GET, key)
        }
        track(rawTarget, TrackOpTypes.GET, rawKey)
      }
      const { has } = getProto(rawTarget)
      const wrap = shallow ? toShallow : readonly ? toReadonly : toReactive
      if (has.call(rawTarget, key)) {
        return wrap(target.get(key))
      } else if (has.call(rawTarget, rawKey)) {
        return wrap(target.get(rawKey))
      } else if (target !== rawTarget) {
        // #3602 readonly(reactive(Map))
        // ensure that the nested reactive `Map` can do tracking for itself
        target.get(key)
      }
    },
    get size() {
      const target = (this as unknown as IterableCollections)[ReactiveFlags.RAW]
      !readonly && track(toRaw(target), TrackOpTypes.ITERATE, ITERATE_KEY)
      return Reflect.get(target, 'size', target)
    },
    has(this: CollectionTypes, key: unknown): boolean {
      const target = this[ReactiveFlags.RAW]
      const rawTarget = toRaw(target)
      const rawKey = toRaw(key)
      if (!readonly) {
        if (hasChanged(key, rawKey)) {
          track(rawTarget, TrackOpTypes.HAS, key)
        }
        track(rawTarget, TrackOpTypes.HAS, rawKey)
      }
      return key === rawKey
        ? target.has(key)
        : target.has(key) || target.has(rawKey)
    },
    forEach(this: IterableCollections, callback: Function, thisArg?: unknown) {
      const observed = this
      const target = observed[ReactiveFlags.RAW]
      const rawTarget = toRaw(target)
      const wrap = shallow ? toShallow : readonly ? toReadonly : toReactive
      !readonly && track(rawTarget, TrackOpTypes.ITERATE, ITERATE_KEY)
      return target.forEach((value: unknown, key: unknown) => {
        // important: make sure the callback is
        // 1. invoked with the reactive map as `this` and 3rd arg
        // 2. the value received should be a corresponding reactive/readonly.
        return callback.call(thisArg, wrap(value), wrap(key), observed)
      })
    },
  }

  extend(
    instrumentations,
    readonly
      ? {
          add: createReadonlyMethod(TriggerOpTypes.ADD),
          set: createReadonlyMethod(TriggerOpTypes.SET),
          delete: createReadonlyMethod(TriggerOpTypes.DELETE),
          clear: createReadonlyMethod(TriggerOpTypes.CLEAR),
        }
      : {
          add(this: SetTypes, value: unknown) {
            if (!shallow && !isShallow(value) && !isReadonly(value)) {
              value = toRaw(value)
            }
            const target = toRaw(this)
            const proto = getProto(target)
            const hadKey = proto.has.call(target, value)
            if (!hadKey) {
              target.add(value)
              trigger(target, TriggerOpTypes.ADD, value, value)
            }
            return this
          },
          set(this: MapTypes, key: unknown, value: unknown) {
            if (!shallow && !isShallow(value) && !isReadonly(value)) {
              value = toRaw(value)
            }
            const target = toRaw(this)
            const { has, get } = getProto(target)

            let hadKey = has.call(target, key)
            if (!hadKey) {
              key = toRaw(key)
              hadKey = has.call(target, key)
            } else if (__DEV__) {
              checkIdentityKeys(target, has, key)
            }

            const oldValue = get.call(target, key)
            target.set(key, value)
            if (!hadKey) {
              trigger(target, TriggerOpTypes.ADD, key, value)
            } else if (hasChanged(value, oldValue)) {
              trigger(target, TriggerOpTypes.SET, key, value, oldValue)
            }
            return this
          },
          delete(this: CollectionTypes, key: unknown) {
            const target = toRaw(this)
            const { has, get } = getProto(target)
            let hadKey = has.call(target, key)
            if (!hadKey) {
              key = toRaw(key)
              hadKey = has.call(target, key)
            } else if (__DEV__) {
              checkIdentityKeys(target, has, key)
            }

            const oldValue = get ? get.call(target, key) : undefined
            // forward the operation before queueing reactions
            const result = target.delete(key)
            if (hadKey) {
              trigger(target, TriggerOpTypes.DELETE, key, undefined, oldValue)
            }
            return result
          },
          clear(this: IterableCollections) {
            const target = toRaw(this)
            const hadItems = target.size !== 0
            const oldTarget = __DEV__
              ? isMap(target)
                ? new Map(target)
                : new Set(target)
              : undefined
            // forward the operation before queueing reactions
            const result = target.clear()
            if (hadItems) {
              trigger(
                target,
                TriggerOpTypes.CLEAR,
                undefined,
                undefined,
                oldTarget,
              )
            }
            return result
          },
        },
  )

  const iteratorMethods = [
    'keys',
    'values',
    'entries',
    Symbol.iterator,
  ] as const

  iteratorMethods.forEach(method => {
    instrumentations[method] = createIterableMethod(method, readonly, shallow)
  })

  return instrumentations
}

function createInstrumentationGetter(isReadonly: boolean, shallow: boolean) {
  const instrumentations = createInstrumentations(isReadonly, shallow)

  return (
    target: CollectionTypes,
    key: string | symbol,
    receiver: CollectionTypes,
  ) => {
    // 和basehandler一样，一些内置key的判断
    if (key === ReactiveFlags.IS_REACTIVE) {
      return !isReadonly
    } else if (key === ReactiveFlags.IS_READONLY) {
      return isReadonly
    } else if (key === ReactiveFlags.RAW) {
      return target
    }

    return Reflect.get(
      hasOwn(instrumentations, key) && key in target
        ? instrumentations
        : target,
      key,
      receiver,
    )
  }
}

export const mutableCollectionHandlers: ProxyHandler<CollectionTypes> = {
  get: /*@__PURE__*/ createInstrumentationGetter(false, false),
}

export const shallowCollectionHandlers: ProxyHandler<CollectionTypes> = {
  get: /*@__PURE__*/ createInstrumentationGetter(false, true),
}

export const readonlyCollectionHandlers: ProxyHandler<CollectionTypes> = {
  get: /*@__PURE__*/ createInstrumentationGetter(true, false),
}

export const shallowReadonlyCollectionHandlers: ProxyHandler<CollectionTypes> =
  {
    get: /*@__PURE__*/ createInstrumentationGetter(true, true),
  }

function checkIdentityKeys(
  target: CollectionTypes,
  has: (key: unknown) => boolean,
  key: unknown,
) {
  const rawKey = toRaw(key)
  // 检查key值是否被代理，主要是针对weakmap，weakset，如果是的话，开发环境中给出警告
  if (rawKey !== key && has.call(target, rawKey)) {
    const type = toRawType(target)
    warn(
      `Reactive ${type} contains both the raw and reactive ` +
        `versions of the same object${type === `Map` ? ` as keys` : ``}, ` +
        `which can lead to inconsistencies. ` +
        `Avoid differentiating between the raw and reactive versions ` +
        `of an object and only use the reactive version if possible.`,
    )
  }
}<|MERGE_RESOLUTION|>--- conflicted
+++ resolved
@@ -30,171 +30,6 @@
 const getProto = <T extends CollectionTypes>(v: T): any =>
   Reflect.getPrototypeOf(v)
 
-<<<<<<< HEAD
-function get(
-  target: MapTypes,
-  key: unknown,
-  isReadonly = false,
-  isShallow = false,
-) {
-  // #1772: readonly(reactive(Map)) should return readonly + reactive version
-  // of the value
-  target = target[ReactiveFlags.RAW]
-  // 获取源对象
-  const rawTarget = toRaw(target)
-  // weakmap key是对象
-  const rawKey = toRaw(key)
-  if (!isReadonly) {
-    // 依赖收集
-    if (hasChanged(key, rawKey)) {
-      track(rawTarget, TrackOpTypes.GET, key)
-    }
-    track(rawTarget, TrackOpTypes.GET, rawKey)
-  }
-  // 获取原型链上的has方法
-  const { has } = getProto(rawTarget)
-  const wrap = isShallow ? toShallow : isReadonly ? toReadonly : toReactive
-  // 如果源对象存在这个key值，将之转为对应的响应式对象
-  if (has.call(rawTarget, key)) {
-    return wrap(target.get(key))
-  } else if (has.call(rawTarget, rawKey)) {
-    // 源对象存在这个源key值,则通过源key值获取到源值,然后进行响应式处理
-    return wrap(target.get(rawKey))
-  } else if (target !== rawTarget) {
-    // 如果target是代理对象,则手动调用一次get(key)确保追踪被响应
-    // #3602 readonly(reactive(Map))
-    // ensure that the nested reactive `Map` can do tracking for itself
-    target.get(key)
-  }
-}
-
-function has(this: CollectionTypes, key: unknown, isReadonly = false): boolean {
-  const target = this[ReactiveFlags.RAW]
-  const rawTarget = toRaw(target)
-  const rawKey = toRaw(key)
-  if (!isReadonly) {
-    if (hasChanged(key, rawKey)) {
-      track(rawTarget, TrackOpTypes.HAS, key)
-    }
-    track(rawTarget, TrackOpTypes.HAS, rawKey)
-  }
-  // 如果key是原值,直接返回has，否则两个key都尝试一下
-  return key === rawKey
-    ? target.has(key)
-    : target.has(key) || target.has(rawKey)
-}
-
-function size(target: IterableCollections, isReadonly = false) {
-  target = target[ReactiveFlags.RAW]
-  !isReadonly && track(toRaw(target), TrackOpTypes.ITERATE, ITERATE_KEY)
-  return Reflect.get(target, 'size', target)
-}
-
-function add(this: SetTypes, value: unknown, _isShallow = false) {
-  if (!_isShallow && !isShallow(value) && !isReadonly(value)) {
-    value = toRaw(value)
-  }
-  const target = toRaw(this)
-  const proto = getProto(target)
-  const hadKey = proto.has.call(target, value)
-  if (!hadKey) {
-    target.add(value)
-    // 新的值加进来则触发trigger，相当于普通对象的set
-    trigger(target, TriggerOpTypes.ADD, value, value)
-  }
-  return this
-}
-
-function set(this: MapTypes, key: unknown, value: unknown, _isShallow = false) {
-  if (!_isShallow && !isShallow(value) && !isReadonly(value)) {
-    value = toRaw(value)
-  }
-  const target = toRaw(this)
-  const { has, get } = getProto(target)
-
-  // 判断key值是否存在，存在则是更新，否则是新增key
-  let hadKey = has.call(target, key)
-  if (!hadKey) {
-    key = toRaw(key)
-    hadKey = has.call(target, key)
-  } else if (__DEV__) {
-    checkIdentityKeys(target, has, key)
-  }
-
-  // 获取旧值后设置新值
-  const oldValue = get.call(target, key)
-  target.set(key, value)
-  // 触发副作用
-  if (!hadKey) {
-    trigger(target, TriggerOpTypes.ADD, key, value)
-  } else if (hasChanged(value, oldValue)) {
-    trigger(target, TriggerOpTypes.SET, key, value, oldValue)
-  }
-  return this
-}
-
-function deleteEntry(this: CollectionTypes, key: unknown) {
-  // 和设值👆的处理相近
-  const target = toRaw(this)
-  const { has, get } = getProto(target)
-  let hadKey = has.call(target, key)
-  if (!hadKey) {
-    key = toRaw(key)
-    hadKey = has.call(target, key)
-  } else if (__DEV__) {
-    checkIdentityKeys(target, has, key)
-  }
-
-  const oldValue = get ? get.call(target, key) : undefined
-  // forward the operation before queueing reactions
-  const result = target.delete(key)
-  if (hadKey) {
-    trigger(target, TriggerOpTypes.DELETE, key, undefined, oldValue)
-  }
-  return result
-}
-
-function clear(this: IterableCollections) {
-  const target = toRaw(this)
-  const hadItems = target.size !== 0
-  const oldTarget = __DEV__
-    ? isMap(target)
-      ? new Map(target)
-      : new Set(target)
-    : undefined
-  // forward the operation before queueing reactions
-  const result = target.clear()
-  if (hadItems) {
-    trigger(target, TriggerOpTypes.CLEAR, undefined, undefined, oldTarget)
-  }
-  return result
-}
-
-function createForEach(isReadonly: boolean, isShallow: boolean) {
-  return function forEach(
-    this: IterableCollections,
-    callback: Function,
-    thisArg?: unknown,
-  ) {
-    // 获取源对象
-    const observed = this
-    const target = observed[ReactiveFlags.RAW]
-    const rawTarget = toRaw(target)
-
-    const wrap = isShallow ? toShallow : isReadonly ? toReadonly : toReactive
-    !isReadonly && track(rawTarget, TrackOpTypes.ITERATE, ITERATE_KEY)
-    // 遍历时根据情况决定是否深度监听对象或者只读
-    return target.forEach((value: unknown, key: unknown) => {
-      // important: make sure the callback is
-      // 1. invoked with the reactive map as `this` and 3rd arg
-      // 2. the value received should be a corresponding reactive/readonly.
-      return callback.call(thisArg, wrap(value), wrap(key), observed)
-    })
-  }
-}
-
-=======
->>>>>>> 6eb29d34
 function createIterableMethod(
   method: string | symbol,
   isReadonly: boolean,
@@ -204,17 +39,14 @@
     this: IterableCollections,
     ...args: unknown[]
   ): Iterable<unknown> & Iterator<unknown> {
-    // 获取源对象
     const target = this[ReactiveFlags.RAW]
     const rawTarget = toRaw(target)
-    // 判断target是否Map
     const targetIsMap = isMap(rawTarget)
     const isPair =
       method === 'entries' || (method === Symbol.iterator && targetIsMap)
     const isKeyOnly = method === 'keys' && targetIsMap
     const innerIterator = target[method](...args)
     const wrap = isShallow ? toShallow : isReadonly ? toReadonly : toReactive
-    // 依赖收集
     !isReadonly &&
       track(
         rawTarget,
@@ -230,7 +62,6 @@
         return done
           ? { value, done }
           : {
-              // 对值进行包装
               value: isPair ? [wrap(value[0]), wrap(value[1])] : wrap(value),
               done,
             }
