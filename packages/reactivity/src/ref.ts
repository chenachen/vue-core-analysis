import {
  type IfAny,
  hasChanged,
  isArray,
  isFunction,
  isObject,
} from '@vue/shared'
import { Dep, getDepFromReactive } from './dep'
import {
  type Builtin,
  type ShallowReactiveMarker,
  isProxy,
  isReactive,
  isReadonly,
  isShallow,
  toRaw,
  toReactive,
} from './reactive'
import type { ComputedRef, WritableComputedRef } from './computed'
import { ReactiveFlags, TrackOpTypes, TriggerOpTypes } from './constants'
import { warn } from './warning'

declare const RefSymbol: unique symbol
export declare const RawSymbol: unique symbol

export interface Ref<T = any, S = T> {
  get value(): T
  set value(_: S)
  /**
   * Type differentiator only.
   * We need this to be in public d.ts but don't want it to show up in IDE
   * autocomplete, so we use a private Symbol instead.
   */
  [RefSymbol]: true
}

/**
 * Checks if a value is a ref object.
 *
 * @param r - The value to inspect.
 * @see {@link https://vuejs.org/api/reactivity-utilities.html#isref}
 */
export function isRef<T>(r: Ref<T> | unknown): r is Ref<T>
export function isRef(r: any): r is Ref {
  return r ? r[ReactiveFlags.IS_REF] === true : false
}

/**
 * Takes an inner value and returns a reactive and mutable ref object, which
 * has a single property `.value` that points to the inner value.
 *
 * @param value - The object to wrap in the ref.
 * @see {@link https://vuejs.org/api/reactivity-core.html#ref}
 */
export function ref<T>(
  value: T,
): [T] extends [Ref] ? IfAny<T, Ref<T>, T> : Ref<UnwrapRef<T>, UnwrapRef<T> | T>
export function ref<T = any>(): Ref<T | undefined>
export function ref(value?: unknown) {
  return createRef(value, false)
}

declare const ShallowRefMarker: unique symbol

export type ShallowRef<T = any, S = T> = Ref<T, S> & {
  [ShallowRefMarker]?: true
}

/**
 * Shallow version of {@link ref()}.
 *
 * @example
 * ```js
 * const state = shallowRef({ count: 1 })
 *
 * // does NOT trigger change
 * state.value.count = 2
 *
 * // does trigger change
 * state.value = { count: 2 }
 * ```
 *
 * @param value - The "inner value" for the shallow ref.
 * @see {@link https://vuejs.org/api/reactivity-advanced.html#shallowref}
 */
export function shallowRef<T>(
  value: T,
): Ref extends T
  ? T extends Ref
    ? IfAny<T, ShallowRef<T>, T>
    : ShallowRef<T>
  : ShallowRef<T>
export function shallowRef<T = any>(): ShallowRef<T | undefined>
export function shallowRef(value?: unknown) {
  return createRef(value, true)
}

function createRef(rawValue: unknown, shallow: boolean) {
  // 如果已经是ref了，直接返回
  if (isRef(rawValue)) {
    return rawValue
  }
  return new RefImpl(rawValue, shallow)
}

/**
 * @internal
 */
class RefImpl<T = any> {
  _value: T
  private _rawValue: T

  dep: Dep = new Dep()

  // 一些标识性的属性
  public readonly [ReactiveFlags.IS_REF] = true
  public readonly [ReactiveFlags.IS_SHALLOW]: boolean = false

  constructor(value: T, isShallow: boolean) {
    this._rawValue = isShallow ? value : toRaw(value)
    // 如果不是浅监听，则使用reactive进行深度监听
    this._value = isShallow ? value : toReactive(value)
    this[ReactiveFlags.IS_SHALLOW] = isShallow
  }

  get value() {
    // 依赖收集
    if (__DEV__) {
      this.dep.track({
        target: this,
        type: TrackOpTypes.GET,
        key: 'value',
      })
    } else {
      this.dep.track()
    }
    return this._value
  }

  set value(newValue) {
    const oldValue = this._rawValue
    // 判断是否直接使用传入的值
    const useDirectValue =
      this[ReactiveFlags.IS_SHALLOW] ||
      isShallow(newValue) ||
      isReadonly(newValue)
    newValue = useDirectValue ? newValue : toRaw(newValue)
    // 判断两个值是否相等，相等则不做其他处理，不相等则赋值并触发副作用
    if (hasChanged(newValue, oldValue)) {
      this._rawValue = newValue
      this._value = useDirectValue ? newValue : toReactive(newValue)
      if (__DEV__) {
        this.dep.trigger({
          target: this,
          type: TriggerOpTypes.SET,
          key: 'value',
          newValue,
          oldValue,
        })
      } else {
        this.dep.trigger()
      }
    }
  }
}

/**
 * Force trigger effects that depends on a shallow ref. This is typically used
 * after making deep mutations to the inner value of a shallow ref.
 *
 * @example
 * ```js
 * const shallow = shallowRef({
 *   greet: 'Hello, world'
 * })
 *
 * // Logs "Hello, world" once for the first run-through
 * watchEffect(() => {
 *   console.log(shallow.value.greet)
 * })
 *
 * // This won't trigger the effect because the ref is shallow
 * shallow.value.greet = 'Hello, universe'
 *
 * // Logs "Hello, universe"
 * triggerRef(shallow)
 * ```
 *
 * @param ref - The ref whose tied effects shall be executed.
 * @see {@link https://vuejs.org/api/reactivity-advanced.html#triggerref}
 */
export function triggerRef(ref: Ref): void {
<<<<<<< HEAD
  // 主动触发依赖
  if (__DEV__) {
    ;(ref as unknown as RefImpl).dep.trigger({
      target: ref,
      type: TriggerOpTypes.SET,
      key: 'value',
      newValue: (ref as unknown as RefImpl)._value,
    })
  } else {
    ;(ref as unknown as RefImpl).dep.trigger()
=======
  // ref may be an instance of ObjectRefImpl
  if ((ref as unknown as RefImpl).dep) {
    if (__DEV__) {
      ;(ref as unknown as RefImpl).dep.trigger({
        target: ref,
        type: TriggerOpTypes.SET,
        key: 'value',
        newValue: (ref as unknown as RefImpl)._value,
      })
    } else {
      ;(ref as unknown as RefImpl).dep.trigger()
    }
>>>>>>> 6eb29d34
  }
}

export type MaybeRef<T = any> =
  | T
  | Ref<T>
  | ShallowRef<T>
  | WritableComputedRef<T>

export type MaybeRefOrGetter<T = any> = MaybeRef<T> | ComputedRef<T> | (() => T)

/**
 * Returns the inner value if the argument is a ref, otherwise return the
 * argument itself. This is a sugar function for
 * `val = isRef(val) ? val.value : val`.
 *
 * @example
 * ```js
 * function useFoo(x: number | Ref<number>) {
 *   const unwrapped = unref(x)
 *   // unwrapped is guaranteed to be number now
 * }
 * ```
 *
 * @param ref - Ref or plain value to be converted into the plain value.
 * @see {@link https://vuejs.org/api/reactivity-utilities.html#unref}
 */
export function unref<T>(ref: MaybeRef<T> | ComputedRef<T>): T {
  // ref解包
  return isRef(ref) ? ref.value : ref
}

/**
 * Normalizes values / refs / getters to values.
 * This is similar to {@link unref()}, except that it also normalizes getters.
 * If the argument is a getter, it will be invoked and its return value will
 * be returned.
 *
 * @example
 * ```js
 * toValue(1) // 1
 * toValue(ref(1)) // 1
 * toValue(() => 1) // 1
 * ```
 *
 * @param source - A getter, an existing ref, or a non-function value.
 * @see {@link https://vuejs.org/api/reactivity-utilities.html#tovalue}
 */
export function toValue<T>(source: MaybeRefOrGetter<T>): T {
  return isFunction(source) ? source() : unref(source)
}

// 浅层代理
const shallowUnwrapHandlers: ProxyHandler<any> = {
  get: (target, key, receiver) =>
    key === ReactiveFlags.RAW
      ? target
      : unref(Reflect.get(target, key, receiver)),
  set: (target, key, value, receiver) => {
    const oldValue = target[key]
    if (isRef(oldValue) && !isRef(value)) {
      oldValue.value = value
      return true
    } else {
      return Reflect.set(target, key, value, receiver)
    }
  },
}

/**
 * Returns a proxy for the given object that shallowly unwraps properties that
 * are refs. If the object already is reactive, it's returned as-is. If not, a
 * new reactive proxy is created.
 *
 * @param objectWithRefs - Either an already-reactive object or a simple object
 * that contains refs.
 */
export function proxyRefs<T extends object>(
  objectWithRefs: T,
): ShallowUnwrapRef<T> {
  return isReactive(objectWithRefs)
    ? objectWithRefs
    : new Proxy(objectWithRefs, shallowUnwrapHandlers)
}

export type CustomRefFactory<T> = (
  track: () => void,
  trigger: () => void,
) => {
  get: () => T
  set: (value: T) => void
}

class CustomRefImpl<T> {
  public dep: Dep

  private readonly _get: ReturnType<CustomRefFactory<T>>['get']
  private readonly _set: ReturnType<CustomRefFactory<T>>['set']

  public readonly [ReactiveFlags.IS_REF] = true

  public _value: T = undefined!

  constructor(factory: CustomRefFactory<T>) {
    const dep = (this.dep = new Dep())
    // 传入工厂函数，自定义如何进行依赖收集和触发
    const { get, set } = factory(dep.track.bind(dep), dep.trigger.bind(dep))
    this._get = get
    this._set = set
  }

  get value() {
    return (this._value = this._get())
  }

  set value(newVal) {
    this._set(newVal)
  }
}

/**
 * Creates a customized ref with explicit control over its dependency tracking
 * and updates triggering.
 *
 * @param factory - The function that receives the `track` and `trigger` callbacks.
 * @see {@link https://vuejs.org/api/reactivity-advanced.html#customref}
 */
export function customRef<T>(factory: CustomRefFactory<T>): Ref<T> {
  // 创建自定义的ref
  return new CustomRefImpl(factory) as any
}

export type ToRefs<T = any> = {
  [K in keyof T]: ToRef<T[K]>
}

/**
 * Converts a reactive object to a plain object where each property of the
 * resulting object is a ref pointing to the corresponding property of the
 * original object. Each individual ref is created using {@link toRef()}.
 *
 * @param object - Reactive object to be made into an object of linked refs.
 * @see {@link https://vuejs.org/api/reactivity-utilities.html#torefs}
 */
export function toRefs<T extends object>(object: T): ToRefs<T> {
  if (__DEV__ && !isProxy(object)) {
    warn(`toRefs() expects a reactive object but received a plain one.`)
  }
  const ret: any = isArray(object) ? new Array(object.length) : {}
  for (const key in object) {
    ret[key] = propertyToRef(object, key)
  }
  return ret
}

// 一个包含value属性的对象的封装
class ObjectRefImpl<T extends object, K extends keyof T> {
  public readonly [ReactiveFlags.IS_REF] = true
  public _value: T[K] = undefined!

  constructor(
    private readonly _object: T,
    private readonly _key: K,
    private readonly _defaultValue?: T[K],
  ) {}

  get value() {
    const val = this._object[this._key]
    return (this._value = val === undefined ? this._defaultValue! : val)
  }

  set value(newVal) {
    this._object[this._key] = newVal
  }

  get dep(): Dep | undefined {
    return getDepFromReactive(toRaw(this._object), this._key)
  }
}

class GetterRefImpl<T> {
  public readonly [ReactiveFlags.IS_REF] = true
  public readonly [ReactiveFlags.IS_READONLY] = true
  public _value: T = undefined!

  constructor(private readonly _getter: () => T) {}
  get value() {
    return (this._value = this._getter())
  }
}

export type ToRef<T> = IfAny<T, Ref<T>, [T] extends [Ref] ? T : Ref<T>>

/**
 * Used to normalize values / refs / getters into refs.
 *
 * @example
 * ```js
 * // returns existing refs as-is
 * toRef(existingRef)
 *
 * // creates a ref that calls the getter on .value access
 * toRef(() => props.foo)
 *
 * // creates normal refs from non-function values
 * // equivalent to ref(1)
 * toRef(1)
 * ```
 *
 * Can also be used to create a ref for a property on a source reactive object.
 * The created ref is synced with its source property: mutating the source
 * property will update the ref, and vice-versa.
 *
 * @example
 * ```js
 * const state = reactive({
 *   foo: 1,
 *   bar: 2
 * })
 *
 * const fooRef = toRef(state, 'foo')
 *
 * // mutating the ref updates the original
 * fooRef.value++
 * console.log(state.foo) // 2
 *
 * // mutating the original also updates the ref
 * state.foo++
 * console.log(fooRef.value) // 3
 * ```
 *
 * @param source - A getter, an existing ref, a non-function value, or a
 *                 reactive object to create a property ref from.
 * @param [key] - (optional) Name of the property in the reactive object.
 * @see {@link https://vuejs.org/api/reactivity-utilities.html#toref}
 */
export function toRef<T>(
  value: T,
): T extends () => infer R
  ? Readonly<Ref<R>>
  : T extends Ref
    ? T
    : Ref<UnwrapRef<T>>
export function toRef<T extends object, K extends keyof T>(
  object: T,
  key: K,
): ToRef<T[K]>
export function toRef<T extends object, K extends keyof T>(
  object: T,
  key: K,
  defaultValue: T[K],
): ToRef<Exclude<T[K], undefined>>
export function toRef(
  source: Record<string, any> | MaybeRef,
  key?: string,
  defaultValue?: unknown,
): Ref {
  // 如果已经是ref，直接返回
  if (isRef(source)) {
    return source
  } else if (isFunction(source)) {
    // 如果是一个函数，则返回一个包装.value的对象
    return new GetterRefImpl(source) as any
  } else if (isObject(source) && arguments.length > 1) {
    // 如果是对象，则根据属性去返回
    return propertyToRef(source, key!, defaultValue)
  } else {
    // 如果都不是以上情景，则直接返回一个ref对象
    return ref(source)
  }
}

function propertyToRef(
  source: Record<string, any>,
  key: string,
  defaultValue?: unknown,
) {
  const val = source[key]
  return isRef(val)
    ? val
    : (new ObjectRefImpl(source, key, defaultValue) as any)
}

/**
 * This is a special exported interface for other packages to declare
 * additional types that should bail out for ref unwrapping. For example
 * \@vue/runtime-dom can declare it like so in its d.ts:
 *
 * ``` ts
 * declare module '@vue/reactivity' {
 *   export interface RefUnwrapBailTypes {
 *     runtimeDOMBailTypes: Node | Window
 *   }
 * }
 * ```
 */
export interface RefUnwrapBailTypes {}

export type ShallowUnwrapRef<T> = {
  [K in keyof T]: DistributeRef<T[K]>
}

type DistributeRef<T> = T extends Ref<infer V, unknown> ? V : T

export type UnwrapRef<T> =
  T extends ShallowRef<infer V, unknown>
    ? V
    : T extends Ref<infer V, unknown>
      ? UnwrapRefSimple<V>
      : UnwrapRefSimple<T>

export type UnwrapRefSimple<T> = T extends
  | Builtin
  | Ref
  | RefUnwrapBailTypes[keyof RefUnwrapBailTypes]
  | { [RawSymbol]?: true }
  ? T
  : T extends Map<infer K, infer V>
    ? Map<K, UnwrapRefSimple<V>> & UnwrapRef<Omit<T, keyof Map<any, any>>>
    : T extends WeakMap<infer K, infer V>
      ? WeakMap<K, UnwrapRefSimple<V>> &
          UnwrapRef<Omit<T, keyof WeakMap<any, any>>>
      : T extends Set<infer V>
        ? Set<UnwrapRefSimple<V>> & UnwrapRef<Omit<T, keyof Set<any>>>
        : T extends WeakSet<infer V>
          ? WeakSet<UnwrapRefSimple<V>> & UnwrapRef<Omit<T, keyof WeakSet<any>>>
          : T extends ReadonlyArray<any>
            ? { [K in keyof T]: UnwrapRefSimple<T[K]> }
            : T extends object & { [ShallowReactiveMarker]?: never }
              ? {
                  [P in keyof T]: P extends symbol ? T[P] : UnwrapRef<T[P]>
                }
              : T<|MERGE_RESOLUTION|>--- conflicted
+++ resolved
@@ -190,18 +190,6 @@
  * @see {@link https://vuejs.org/api/reactivity-advanced.html#triggerref}
  */
 export function triggerRef(ref: Ref): void {
-<<<<<<< HEAD
-  // 主动触发依赖
-  if (__DEV__) {
-    ;(ref as unknown as RefImpl).dep.trigger({
-      target: ref,
-      type: TriggerOpTypes.SET,
-      key: 'value',
-      newValue: (ref as unknown as RefImpl)._value,
-    })
-  } else {
-    ;(ref as unknown as RefImpl).dep.trigger()
-=======
   // ref may be an instance of ObjectRefImpl
   if ((ref as unknown as RefImpl).dep) {
     if (__DEV__) {
@@ -214,7 +202,6 @@
     } else {
       ;(ref as unknown as RefImpl).dep.trigger()
     }
->>>>>>> 6eb29d34
   }
 }
 
