import { extend, isArray, isIntegerKey, isMap, isSymbol } from '@vue/shared'
import type { ComputedRefImpl } from './computed'
import { type TrackOpTypes, TriggerOpTypes } from './constants'
import {
  type DebuggerEventExtraInfo,
  EffectFlags,
  type Subscriber,
  activeSub,
  endBatch,
  shouldTrack,
  startBatch,
} from './effect'

/**
 * Incremented every time a reactive change happens
 * This is used to give computed a fast path to avoid re-compute when nothing
 * has changed.
 */
export let globalVersion = 0

/**
 * Represents a link between a source (Dep) and a subscriber (Effect or Computed).
 * Deps and subs have a many-to-many relationship - each link between a
 * dep and a sub is represented by a Link instance.
 *
 * A Link is also a node in two doubly-linked lists - one for the associated
 * sub to track all its deps, and one for the associated dep to track all its
 * subs.
 *
 * @internal
 */
export class Link {
  /**
   * - Before each effect run, all previous dep links' version are reset to -1
   * - During the run, a link's version is synced with the source dep on access
   * - After the run, links with version -1 (that were never used) are cleaned
   *   up
   */
  version: number

  /**
   * Pointers for doubly-linked lists
   */
  nextDep?: Link
  prevDep?: Link
  nextSub?: Link
  prevSub?: Link
  prevActiveLink?: Link

  constructor(
    public sub: Subscriber,
    public dep: Dep,
  ) {
    this.version = dep.version
    this.nextDep =
      this.prevDep =
      this.nextSub =
      this.prevSub =
      this.prevActiveLink =
        undefined
  }
}

/**
 * @internal
 */
export class Dep {
  version = 0
  /**
   * Link between this dep and the current active effect
   */
  activeLink?: Link = undefined

  /**
   * Doubly linked list representing the subscribing effects (tail)
   */
  subs?: Link = undefined

  /**
   * Doubly linked list representing the subscribing effects (head)
   * DEV only, for invoking onTrigger hooks in correct order
   */
  subsHead?: Link

  /**
   * For object property deps cleanup
   */
  map?: KeyToDepMap = undefined
  key?: unknown = undefined

  /**
   * Subscriber counter
   */
  sc: number = 0

  constructor(public computed?: ComputedRefImpl | undefined) {
    if (__DEV__) {
      this.subsHead = undefined
    }
  }

  track(debugInfo?: DebuggerEventExtraInfo): Link | undefined {
    if (!activeSub || !shouldTrack || activeSub === this.computed) {
      return
    }

    let link = this.activeLink
    // 判断当前link是否未定义或者订阅者不是当前活跃的订阅
    if (link === undefined || link.sub !== activeSub) {
      link = this.activeLink = new Link(activeSub, this)

      // add the link to the activeEffect as a dep (as tail)
      // 将当前link连接到当前活跃的订阅者的deps的双向链表尾部
      if (!activeSub.deps) {
        activeSub.deps = activeSub.depsTail = link
      } else {
        link.prevDep = activeSub.depsTail
        activeSub.depsTail!.nextDep = link
        activeSub.depsTail = link
      }

<<<<<<< HEAD
      // 如果当前订阅者处于依赖收集状态，添加依赖到
      if (activeSub.flags & EffectFlags.TRACKING) {
        addSub(link)
      }
=======
      addSub(link)
>>>>>>> 6eb29d34
    } else if (link.version === -1) {
      // reused from last run - already a sub, just sync version
      link.version = this.version

      // If this dep has a next, it means it's not at the tail - move it to the
      // tail. This ensures the effect's dep list is in the order they are
      // accessed during evaluation.
      if (link.nextDep) {
        // link的上下游链接在一起，相当于把当前link从链表中删除
        const next = link.nextDep
        next.prevDep = link.prevDep
        if (link.prevDep) {
          link.prevDep.nextDep = next
        }

        // 把当前link放到尾节点
        link.prevDep = activeSub.depsTail
        link.nextDep = undefined
        activeSub.depsTail!.nextDep = link
        activeSub.depsTail = link

        // this was the head - point to the new head
        // 如果link是首节点，则从新指向下一个节点
        if (activeSub.deps === link) {
          activeSub.deps = next
        }
      }
    }

    if (__DEV__ && activeSub.onTrack) {
      activeSub.onTrack(
        extend(
          {
            effect: activeSub,
          },
          debugInfo,
        ),
      )
    }

    return link
  }

  trigger(debugInfo?: DebuggerEventExtraInfo): void {
    this.version++
    globalVersion++
    this.notify(debugInfo)
  }

  notify(debugInfo?: DebuggerEventExtraInfo): void {
    startBatch()
    try {
      if (__DEV__) {
        // subs are notified and batched in reverse-order and then invoked in
        // original order at the end of the batch, but onTrigger hooks should
        // be invoked in original order here.
        for (let head = this.subsHead; head; head = head.nextSub) {
          if (head.sub.onTrigger && !(head.sub.flags & EffectFlags.NOTIFIED)) {
            head.sub.onTrigger(
              extend(
                {
                  effect: head.sub,
                },
                debugInfo,
              ),
            )
          }
        }
      }
      // 遍历订阅者，触发通知函数
      for (let link = this.subs; link; link = link.prevSub) {
        if (link.sub.notify()) {
          // if notify() returns `true`, this is a computed. Also call notify
          // on its dep - it's called here instead of inside computed's notify
          // in order to reduce call stack depth.
          ;(link.sub as ComputedRefImpl).dep.notify()
        }
      }
    } finally {
      // 结束批量执行
      endBatch()
    }
  }
}

function addSub(link: Link) {
<<<<<<< HEAD
  const computed = link.dep.computed
  // computed getting its first subscriber
  // enable tracking + lazily subscribe to all its deps
  // 判断是否一个computed且尚未添加订阅者
  if (computed && !link.dep.subs) {
    computed.flags |= EffectFlags.TRACKING | EffectFlags.DIRTY
    // 遍历链表，添加订阅者
    for (let l = computed.deps; l; l = l.nextDep) {
      addSub(l)
=======
  link.dep.sc++
  if (link.sub.flags & EffectFlags.TRACKING) {
    const computed = link.dep.computed
    // computed getting its first subscriber
    // enable tracking + lazily subscribe to all its deps
    if (computed && !link.dep.subs) {
      computed.flags |= EffectFlags.TRACKING | EffectFlags.DIRTY
      for (let l = computed.deps; l; l = l.nextDep) {
        addSub(l)
      }
>>>>>>> 6eb29d34
    }

<<<<<<< HEAD
  // 获取当前依赖订阅链表的尾节点，如果和当前link不相等，则将当前的link追加到尾节点
  const currentTail = link.dep.subs
  if (currentTail !== link) {
    link.prevSub = currentTail
    if (currentTail) currentTail.nextSub = link
  }
=======
    const currentTail = link.dep.subs
    if (currentTail !== link) {
      link.prevSub = currentTail
      if (currentTail) currentTail.nextSub = link
    }
>>>>>>> 6eb29d34

    if (__DEV__ && link.dep.subsHead === undefined) {
      link.dep.subsHead = link
    }

    link.dep.subs = link
  }
}

// The main WeakMap that stores {target -> key -> dep} connections.
// Conceptually, it's easier to think of a dependency as a Dep class
// which maintains a Set of subscribers, but we simply store them as
// raw Maps to reduce memory overhead.
type KeyToDepMap = Map<any, Dep>

export const targetMap: WeakMap<object, KeyToDepMap> = new WeakMap()

export const ITERATE_KEY: unique symbol = Symbol(
  __DEV__ ? 'Object iterate' : '',
)
export const MAP_KEY_ITERATE_KEY: unique symbol = Symbol(
  __DEV__ ? 'Map keys iterate' : '',
)
export const ARRAY_ITERATE_KEY: unique symbol = Symbol(
  __DEV__ ? 'Array iterate' : '',
)

/**
 * Tracks access to a reactive property.
 *
 * This will check which effect is running at the moment and record it as dep
 * which records all effects that depend on the reactive property.
 *
 * @param target - Object holding the reactive property.
 * @param type - Defines the type of access to the reactive property.
 * @param key - Identifier of the reactive property to track.
 */
export function track(target: object, type: TrackOpTypes, key: unknown): void {
  // targetMap是个WeakMap，以原始对象为key，Map为值，而这个map则以target的key为key，存储Dep对象，Dep对象则是存储调用响应式对象的副作用函数
  if (shouldTrack && activeSub) {
    let depsMap = targetMap.get(target)
    if (!depsMap) {
      targetMap.set(target, (depsMap = new Map()))
    }
    let dep = depsMap.get(key)
    if (!dep) {
      depsMap.set(key, (dep = new Dep()))
      dep.map = depsMap
      dep.key = key
    }
    // 创建完毕之后调用dep对象的track方法
    if (__DEV__) {
      dep.track({
        target,
        type,
        key,
      })
    } else {
      dep.track()
    }
  }
}

/**
 * Finds all deps associated with the target (or a specific property) and
 * triggers the effects stored within.
 *
 * @param target - The reactive object.
 * @param type - Defines the type of the operation that needs to trigger effects.
 * @param key - Can be used to target a specific reactive property in the target object.
 */
export function trigger(
  target: object,
  type: TriggerOpTypes,
  key?: unknown,
  newValue?: unknown,
  oldValue?: unknown,
  oldTarget?: Map<unknown, unknown> | Set<unknown>,
): void {
  const depsMap = targetMap.get(target)
  if (!depsMap) {
    // 未被调用，所以没有相关追踪
    // never been tracked
    globalVersion++
    return
  }

  const run = (dep: Dep | undefined) => {
    if (dep) {
      if (__DEV__) {
        dep.trigger({
          target,
          type,
          key,
          newValue,
          oldValue,
          oldTarget,
        })
      } else {
        dep.trigger()
      }
    }
  }

  startBatch()

  if (type === TriggerOpTypes.CLEAR) {
    // collection being cleared
    // trigger all effects for target
    depsMap.forEach(run)
  } else {
    // 判断是否数组和key是否数组索引
    const targetIsArray = isArray(target)
    const isArrayIndex = targetIsArray && isIntegerKey(key)

    if (targetIsArray && key === 'length') {
      const newLength = Number(newValue)
      depsMap.forEach((dep, key) => {
        if (
          // key是length
          key === 'length' ||
          // 或者key是遍历标记
          key === ARRAY_ITERATE_KEY ||
          // 或者key不是标记并且key（索引值）大于新的数组长度
          (!isSymbol(key) && key >= newLength)
        ) {
          run(dep)
        }
      })
    } else {
      // schedule runs for SET | ADD | DELETE
      if (key !== void 0 || depsMap.has(void 0)) {
        run(depsMap.get(key))
      }

      // 数组索引的话还要触发迭代类型的依赖
      // schedule ARRAY_ITERATE for any numeric key change (length is handled above)
      if (isArrayIndex) {
        run(depsMap.get(ARRAY_ITERATE_KEY))
      }

      // 根据对象的类型去获取需要触发的依赖
      // also run for iteration key on ADD | DELETE | Map.SET
      switch (type) {
        case TriggerOpTypes.ADD:
          if (!targetIsArray) {
            run(depsMap.get(ITERATE_KEY))
            if (isMap(target)) {
              run(depsMap.get(MAP_KEY_ITERATE_KEY))
            }
          } else if (isArrayIndex) {
            // new index added to array -> length changes
            run(depsMap.get('length'))
          }
          break
        case TriggerOpTypes.DELETE:
          if (!targetIsArray) {
            run(depsMap.get(ITERATE_KEY))
            if (isMap(target)) {
              run(depsMap.get(MAP_KEY_ITERATE_KEY))
            }
          }
          break
        case TriggerOpTypes.SET:
          if (isMap(target)) {
            run(depsMap.get(ITERATE_KEY))
          }
          break
      }
    }
  }
  // 需要触发的依赖获取完毕
  // 开始执行

  endBatch()
}

export function getDepFromReactive(
  object: any,
  key: string | number | symbol,
): Dep | undefined {
  const depMap = targetMap.get(object)
  return depMap && depMap.get(key)
}<|MERGE_RESOLUTION|>--- conflicted
+++ resolved
@@ -119,14 +119,7 @@
         activeSub.depsTail = link
       }
 
-<<<<<<< HEAD
-      // 如果当前订阅者处于依赖收集状态，添加依赖到
-      if (activeSub.flags & EffectFlags.TRACKING) {
-        addSub(link)
-      }
-=======
       addSub(link)
->>>>>>> 6eb29d34
     } else if (link.version === -1) {
       // reused from last run - already a sub, just sync version
       link.version = this.version
@@ -213,17 +206,6 @@
 }
 
 function addSub(link: Link) {
-<<<<<<< HEAD
-  const computed = link.dep.computed
-  // computed getting its first subscriber
-  // enable tracking + lazily subscribe to all its deps
-  // 判断是否一个computed且尚未添加订阅者
-  if (computed && !link.dep.subs) {
-    computed.flags |= EffectFlags.TRACKING | EffectFlags.DIRTY
-    // 遍历链表，添加订阅者
-    for (let l = computed.deps; l; l = l.nextDep) {
-      addSub(l)
-=======
   link.dep.sc++
   if (link.sub.flags & EffectFlags.TRACKING) {
     const computed = link.dep.computed
@@ -234,23 +216,13 @@
       for (let l = computed.deps; l; l = l.nextDep) {
         addSub(l)
       }
->>>>>>> 6eb29d34
-    }
-
-<<<<<<< HEAD
-  // 获取当前依赖订阅链表的尾节点，如果和当前link不相等，则将当前的link追加到尾节点
-  const currentTail = link.dep.subs
-  if (currentTail !== link) {
-    link.prevSub = currentTail
-    if (currentTail) currentTail.nextSub = link
-  }
-=======
+    }
+
     const currentTail = link.dep.subs
     if (currentTail !== link) {
       link.prevSub = currentTail
       if (currentTail) currentTail.nextSub = link
     }
->>>>>>> 6eb29d34
 
     if (__DEV__ && link.dep.subsHead === undefined) {
       link.dep.subsHead = link
